--- conflicted
+++ resolved
@@ -22,7 +22,7 @@
 author = 'Reto Wildhaber, Frédéric Waldmann'
 
 # The full version, including alpha/beta/rc tags
-release = '2.1.1 CFR 1'
+release = '2.0 CFR 1'
 
 # -- General configuration ---------------------------------------------------
 
@@ -75,23 +75,15 @@
                                         '../examples/50-convolution',
                                         '../examples/21-polynomials-calculus',
                                         '../examples/70-localized-polynomials',
-<<<<<<< HEAD
-                                        '../examples/100-state-space-applications',
-                                        # '../examples/30-utils',
-                                        '../coding/10-windowed-state-space-filters-basic',
-                                        '../coding/13-backend',
-                                        '../coding/20-polynomials-basics'
-=======
                                         '../examples/60-iterative-rls',
                                         # '../examples/30-utils',
                                         '../coding/10-windowed-state-space-filters-basic',
                                         '../coding/13-backend',
                                         '../coding/20-polynomials-basics',                                      
->>>>>>> 3b8bdef1
     ]),
     'within_subsection_order': FileNameSortKey,
     'filename_pattern': '(/example-|/fig-)',
-    'ignore_pattern': r'(L|draft_)',
+    'ignore_pattern': r'L',
     # directory where function/class granular galleries are stored
     'backreferences_dir'  : '_gallery_api/',
     # Modules for which function/class level galleries are created. In
