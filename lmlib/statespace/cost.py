--- conflicted
+++ resolved
@@ -729,7 +729,6 @@
 
         """
 
-<<<<<<< HEAD
         N = AlssmStackedSO(self.alssms).N
         input_type = ''
 
@@ -744,7 +743,7 @@
 
         assert input_type != '', "c0s input unknown type"
 
-        alssm_sum = AlssmStackedSO(self.alssms, alssm_weights)
+        alssm_sum = AlssmSum(self.alssms, alssm_weights)
 
         if input_type == 'scalar':
             alssm_sum.C = np.full(N, c0s)
@@ -760,12 +759,9 @@
                     c0 = np.full_like(alssm_.C, c0)
                 alssm_.C_init = c0
                 alssms.append(alssm_)
-            alssm_sum = AlssmStackedSO(alssms, alssm_weights)
+            alssm_sum = AlssmSum(alssms, alssm_weights)
 
         return alssm_sum.eval_states(xs)
-=======
-        return AlssmSum(self.alssms, alssm_weights).eval_states(xs)
->>>>>>> 4de24b17
 
     def get_state_var_indices(self, label):
         """
@@ -1046,6 +1042,7 @@
     """
     Base Class for Recursive Least Square Alssm Classes
 
+
     Parameters
     ----------
     betas : array_like of shape=(P,) of floats, None, optional
@@ -1109,7 +1106,7 @@
         return self._nu
 
     def _check_output_dimensions(self, y):
-        C = AlssmStackedSO(self.cost_model.alssms).C
+        C = AlssmSum(self.cost_model.alssms).C
 
         is_multichannel = np.ndim(C) == 2
         is_multiset = isinstance(self, (RLSAlssmSet, RLSAlssmSetSteadyState))
