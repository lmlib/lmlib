"""Definition of recursively computed squared error cost functions (such as *Cost Segments* and *Composite Costs*), all based on ALSSMs"""

import warnings
import numpy as np
from abc import ABC, abstractmethod
from collections.abc import Iterable
import warnings
import copy

from lmlib.statespace.model import ModelBase, AlssmStackedSO
from lmlib.statespace.recursion import *
from lmlib.statespace.backend import get_backend, BACKEND_TYPES, available_backends
from lmlib.utils.check import *

__all__ = ['ConstrainMatrix', 'CompositeCost', 'CostSegment', 'Segment', 'RLSAlssm',
           'RLSAlssmSet', 'RLSAlssmSteadyState', 'RLSAlssmSetSteadyState', 'FW', 'FORWARD', 'BW', 'BACKWARD',
           'map_trajectories', 'map_windows', 'create_rls']

BACKWARD = 'bw'
"""str : Sets the recursion direction in a :class:`Segment` to backward, use :const:`BACKWARD` or :const:`BW`"""
BW = BACKWARD
"""str : Sets the recursion direction in a :class:`Segment` to backward, use :const:`BACKWARD` or :const:`BW`"""
FORWARD = 'fw'
"""str : Sets the recursion direction in a :class:`Segment` to forward, use :const:`FORWARD` or :const:`FW`"""
FW = FORWARD
"""str : Sets the recursion direction in a :class:`Segment` to forward, use :const:`FORWARD` or :const:`FW`"""


def _merge_ks_seg(arr, merge_ks, merge_seg):
    with warnings.catch_warnings():
        warnings.filterwarnings("ignore", category=RuntimeWarning)
        if merge_seg and not merge_ks:
            return np.nanmax(arr, axis=1)
        if not merge_seg and merge_ks:
            return np.nanmax(arr, axis=0)
        if merge_seg and merge_ks:
            return np.nanmax(arr, axis=(0, 1))
        if not merge_seg and not merge_ks:
            return arr


def _covariance_matrix_closed_form(A, C, gamma, a, b, delta):
    N = np.shape(A)[0]
    gATA = gamma * np.kron(np.transpose(A), A)

    if gamma > 1:
        gATA_a = np.linalg.matrix_power(gATA, a - 1) if ~(np.isinf(a)) else np.zeros_like(gATA, dtype=float)
        gATA_b = np.linalg.matrix_power(gATA, b) if ~(np.isinf(b)) else np.zeros_like(gATA, dtype=float)
        if np.linalg.cond(np.linalg.inv(gATA) - np.eye(N * N)) > 1e15:
            print(Warning('Badly Conditioned Steady State Matrix W: Use larger boundaries or lower g.'))

        return np.dot(gamma ** (-delta),
                      np.kron(np.eye(N), np.atleast_2d(C)) @
                      (np.linalg.inv(np.linalg.inv(gATA) - np.eye(N * N)) @ (gATA_a - gATA_b)) @
                      np.kron(np.atleast_2d(C).T, np.eye(N))
                      )
    else:
        gATA_a = np.linalg.matrix_power(gATA, a) if ~(np.isinf(a)) else np.zeros_like(gATA)
        gATA_b = np.linalg.matrix_power(gATA, b + 1) if ~(np.isinf(b)) else np.zeros_like(gATA)
        if np.linalg.cond(np.eye(N * N) - gATA) > 1e15:
            print(Warning('Badly Conditioned Steady State Matrix W: Use larger boundaries or lower g.'))
        return np.dot(gamma ** (-delta),
                      np.kron(np.eye(N), np.atleast_2d(C)) @
                      (np.linalg.inv(np.eye(N * N) - gATA) @ (gATA_a - gATA_b)) @
                      np.kron(np.atleast_2d(C).T, np.eye(N))
                      )


def create_rls(cost, multi_channel_set=False, steady_state=False, kappa_diag=True, steady_state_method='closed_form'):
    """
    Returns a 'Recursive Least Squares Object' according to the provided parameters.

    Parameters
    ----------
    cost : CostBase
        cost model
    multi_channel_set : bool
        Set to True if a RLSAlssmSet* is desired
    steady_state : bool
        Set to True if a Steaey State scheme is desired
    kappa_diag : bool
        If True a RLSAlssmSet* will performe a diagnoal kappa matrix. Only if multi_channel_set = True
    steady_state_method : str
        Type of Steady State method. Available: ('closed_form'). Only if steady_state == True

    Returns
    -------
    out : RLSAlssm, RLSAlssmSet, RLSAlssmSteadyState or RLSAlssmSetSteadyState
        Returns Recursive Least Square Obeject
    """
    if isinstance(cost, CostBase):
        if not multi_channel_set and not steady_state:
            return RLSAlssm(cost)

        if not multi_channel_set and steady_state:
            return RLSAlssmSteadyState(cost,
                                       steady_state_method=steady_state_method)

        if multi_channel_set and steady_state:
            return RLSAlssmSetSteadyState(cost,
                                          kappa_diag=kappa_diag,
                                          steady_state_method=steady_state_method)

        if multi_channel_set and not steady_state:
            return RLSAlssmSet(cost, kappa_diag=kappa_diag)

    else:
        assert False, 'cost is not subclass of CostBase()'


def map_windows(windows, ks, K, merge_ks=False, merge_seg=False, fill_value=0):
    """
    Maps the window amplitudes of one or multiple :class:`Segment` to indices `ks` into a common target output vector of length `K`.

    The parameter :attr:`windows` is commonly directly the output of one of the following methods:

    * :meth:`CostSegment.windows`
    * :meth:`CompositeCost.windows`

    Parameters
    ----------
    windows :
        * `tuple` :code:`(range, tuple)`, as output by :meth:`CostSegment.windows`.
        * `tuple of shape=(P) of tuples` :code:`(range, tuple)`, as  output by :meth:`CompositeCost.windows`.
    ks : array_like of shape=(KS) of ints
        target indices in the target output vector, where to map the windows to
    K : int
        Length of target output vector
    merge_ks : bool, optional
        If :code:`True`, all windows from different target indices :attr:`ks` are merged into a single array of length
        :attr:`K`; if the windows of two target indices overlap, only the window with the larger value remains.
    merge_seg : bool, optional
        If :code:`True`, all segments `P` are merged to a single target vector of length :attr:`K`;
        if the windows of two segments overlap,
        only window value with the larger value remains.
    fill_value : scalar or None, optional
        Default value of target output vector elements, when no window is assigned.

    Returns
    -------
    output : :class:`~numpy.ndarray` of shape=([KS,] [P,] K) of floats
        * Dimension `KS` only exists, if :attr:`merge_ks`:code:`=False`.
        * Dimension `P` only exists, if :attr:`merge_seg`:code:`=False`.



    |def_KS|
    |def_P|
    |def_K|

    Examples
    --------

    .. minigallery:: lmlib.map_windows

    """

    # return empty array if ks is empty
    if len(ks) == 0:
        return np.array([])

    w = np.full((len(ks), len(windows), K), fill_value, dtype=float)
    for p, (ab_range, weights) in enumerate(windows):
        ab_range = np.arange(ab_range.start, ab_range.stop)

        for i, k in enumerate(ks):
            boundary_mask = np.bitwise_and(0 <= ab_range + k, ab_range + k < K)
            w[i, p, ab_range[boundary_mask] + k] = weights[boundary_mask]

    return _merge_ks_seg(w, merge_ks, merge_seg)


def map_trajectories(trajectories, ks, K, merge_ks=False, merge_seg=False, fill_value=np.nan):
    """Maps trajectories at indices `ks` into a common target output vector of length `K`.

    The parameter :attr:`trajectories` is commonly directly the output of one of the following methods:

    * :meth:`CostSegment.trajectories`
    * :meth:`CompositeCost.trajectories`

    Parameters
    ----------
    trajectories :
        * `list of shape=(XS) of tuples` :code:`(range, tuple)`,
            such tuples are the output of :meth:`CostSegment.trajectories`.
        * `list of shape=(XS) of tuples of shape=(P) of tuple` :code:`(range, tuple)`,
            such tuples are the output of :meth:`CompositeCost.trajectories`.
    ks : array_like of shape=(XS) of ints
         target indices in the target output vector, where to map the windows to
    K : int
        Length of target vector
    merge_ks : bool, optional
        If :code:`True`, all trajectories from different target indices :attr:`ks` are merged into a single array of length :attr:`K`;
        if the trajectories of two target indices overlap,
        only trajectory value with the larger :class:`CostSegment` window value remains.
    merge_seg : bool, optional
        If :code:`True`, all segments `P` are merged to a single target vector of length :attr:`K`;
        if the trajectories of two segments overlap,
        only trajectory value with the larger :class:`CostSegment` window value remains.
    fill_value : scalar, optional
        Default value of target output vector elements, when no trajectory is assigned.

    Returns
    -------
    output : :class:`~numpy.ndarray` `of shape=shape of ([XS,] [P,] K, L [,S]) of floats`

        * Dimension `XS` only exists, if :attr:`merge_ks`:code:`=False`.
        * Dimension `P` only exists, if :attr:`merge_seg`:code:`=False`
        * Dimension `S` only exists, if the parmeter :attr:`xs` of :meth:`CompositeCost.trajectories` or
          :meth:`CompositeCost.trajectories` also provides dimension `S` (i.e., provides multiple signal set processing).


    |def_XS|
    |def_P|
    |def_K|
    |def_L|
    |def_S|


    Examples
    --------
    .. minigallery:: lmlib.map_trajectories


    """

    # return empty array if ks is empty
    if len(ks) == 0:
        return np.array([])

    t_ = trajectories[0][0][1]
    P = len(trajectories[0])
    XS = len(trajectories)
    assert XS == len(ks), "number of trajecotries and ks does not match up"

    if t_.ndim == 2:  # check if trajecotry is from a RLSAlssmSet
        S = t_.shape[1]
        t = np.full((XS, P, K, S), fill_value)
    else:
        t = np.full((XS, P, K), fill_value)

    for i, k in enumerate(ks):
        for p, (j_range, trajectory) in enumerate(trajectories[i]):
            mask = np.bitwise_and(k + np.array(j_range) >= 0, k + np.array(j_range) < K)
            t[i, p, k + np.array(j_range)[mask], ...] = trajectory[mask]

    return _merge_ks_seg(t, merge_ks, merge_seg)


class Segment:
    r"""
    Segment represents a window of finite or infinite interval borders used to select and weight signal samples in a cost function.

    Segments are commonly used in combination with ALSSM signal models to select and weight the samples in cost
    functions, see :class:`CostSegment` or :class:`CompositeCost`. The window of a segment either has an exponentially
    decaying shape or is defined by the output of its own ALSSM model, denoted ast the `window ALSSM`.
    The selection of a window also controls the direction of a stable recursive cost computation (forward or backward).


    In cunjunction with an ALSSM,
    a Segment leads to a cost function of the form

    .. math::
        J_k(x) = \sum_{i=k+a}^{k+b} \gamma^{i-k-\delta}\big(CA^{i-k}x - y_i\big)^2 \ ,

    and when additionally using sample weights :math:`v_k`, of the form

    .. math::
        J_k(x) = \sum_{i=k+a}^{k+b} v_k  {\alpha}_{k+\delta}(k+\delta) \big(CA^{i-k}x - y_i\big)^2 \ ,

    with the sample weights :math:`v_k`
    and the window weight :math:`\alpha_k(j)` which depends on the sample weights, see Equation (14) in [Wildhaber2018]_

    See also [Wildhaber2018]_ [Wildhaber2019]_

    Parameters
    ----------
    a : int, np.inf
        Left boundary of the segment's interval
    b : int, np.inf
        Right boundary of the segment's interval
    g : int, float, None
        :math:`g > 0`. Effective number of samples under the window. This is used as a (more readable) surrogate for the
        window decay of exponential windows, see [Wildhaber2018]_. |br|
        :math:`g` is counted to the left or right of :math:`k+ \delta`, for for forward or backward computation
        direction, respectively.
    direction : str
        Computation direction of recursive computations (also selects a left- or right-side decaying window) |br|
        :data:`statespace.FORWARD` or `'fw'` use forward computation with forward recursions |br|
        :data:`statespace.BACKWARD` or `'bw'` use backward computation with backward recursions
    delta : int, optional
        Exponential window is normalized to 1 at relative index :code:`delta`.
    gamma : float, int
        Window Constant Decay, (Alternative for `g`. If gamma is set `g` has to be None)
        `gamma` is to choose dependent of the direction (forward, backward). Forward directions with `gamma <= 1` will
        raise a warning for possible instability, backwards directions with `gamma >= 1`.
        See [Wildhaber2018]_ Table IV
    label : str, None, optional
        Segment label, useful for debugging in more complex systems (default: label = None)

    Notes
    -----
    The interval of the semgment includes both boundaries `a` and `b` into the calculations.
    i.e., if the sum runs over the interval :math:`k \in [a,b] ` it treats `b-a+1` samples.

    Examples
    --------
    >>> segment = lm.Segment(a=-20, b=-1, direction=lm.FORWARD, g=15)
    >>> print(segment)
    Segment : a:-20, b:-1, fw, g:15, delta:0, label: None

    >>> segment = lm.Segment(a=-0, b=100, direction=lm.BACKWARD, g=15, delta=30, label="right-sided window with shift")
    >>> print(segment)
    Segment : a:0, b:100, bw, g:15, delta:30, label: right-sided window with shift

    .. minigallery:: lmlib.Segment
        :add-heading:

    """

    def __init__(self, a, b, direction, g, delta=0, label=None, gamma=None):
        self._a = None
        self._b = None
        self.set_boundaries(a, b)
        self.direction = direction
        if gamma is not None:
            assert g is None, "g is not None. If gamma is set, g has to be None."
            self._g = None
            self.gamma = gamma
            if self.direction == FW and self.gamma <= 1:
                warnings.warn('gamma <= 1 in forward direction can result into instability')
            if self.direction == BW and self.gamma >= 1:
                warnings.warn('gamma >= 1 in backward direction can result into instability')
        else:
            self.g = g
            if self.direction == FW:
                self.gamma = self.g / (self.g - 1)
            else:
                self.gamma = (self.g - 1) / self.g
        self.delta = delta
        self.label = 'n/a' if label is None else label

    def __str__(self):
        return f'{type(self).__name__}(' \
               f'a={self.a}, ' \
               f'b={self.b}, ' \
               f'direction={self.direction}, ' \
               f'g={self.g}, ' \
               f'delta={self.delta}, ' \
               f'label={self.label})'

    @property
    def a(self):
        """int, np.inf: Left boundary of the segment's interval :math:`a`"""
        return self._a

    @property
    def b(self):
        """int, np.inf : Right boundary of the segment's interval :math:`b`"""
        return self._b

    @property
    def g(self):
        """int, float, None : Effective number of samples :math:`g`, setting the window with

        The effective number of samples :math:`g` is used to derive
        and set the window decay factor :math:`\\gamma` internally.

        [Wildhaber2018] [Section III.A]

        """
        return self._g

    @g.setter
    def g(self, g):
        assert isinstance(g, (int, float)), 'Effective number of samples g is not of type integer or float.'
        assert g > 1, 'Effective number of samples g has to be greater than one.'
        self._g = g

    @property
    def direction(self):
        """str : Sets the segment's recursion computation `direction`

            - :data:`FORWARD`, :data:`FW` or `'fw'` use forward computation with forward recursions
            - :data:`BACKWARD`, :data:`BW` or `'bw'` use backward computation with backward recursions
        """
        return self._direction

    @direction.setter
    def direction(self, direction):
        assert isinstance(direction, str), 'Computation direction is not of type string.'
        assert direction in (BW, FW), f'Unknown direction parameter: {self.direction}'
        self._direction = direction

    @property
    def delta(self):
        """int : Relative window shift :math:`\\delta`"""
        return self._delta

    @delta.setter
    def delta(self, delta):
        assert isinstance(delta, int), 'Relative window shift delta is not of type integer.'
        self._delta = delta

    @property
    def label(self):
        """str, None : Label of the segment"""
        return self._label

    @label.setter
    def label(self, label):
        self._label = label

    @property
    def gamma(self):
        r"""float : Window decay factor :math:`\gamma`

        Window decay factor :math:`\gamma` is set internally on the initialization of a new segment object
        and is derived from the *effective number of samples* :attr:`Segment.g` as follows:

        - for a segment with forward recursions: :math:`\gamma = \frac{g}{g-1}`
        - for a segment with forward recursions: :math:`\gamma = \big(\frac{g}{g-1}\big)^{-1}`

        [Wildhaber2018] [Table IV]

        """
        return self._gamma

    @gamma.setter
    def gamma(self, gamma):
        assert isinstance(gamma, float), 'Window decay factor gamma is not of type float.'
        self._gamma = gamma

    def set_boundaries(self, a, b):
        assert isinstance(a, int) or np.isinf(a), 'Left boundary is not of type integer or np.inf.'
        assert isinstance(b, int) or np.isinf(b), 'Right boundary is not of type integer or np.inf.'
        assert a <= b, 'left boundary \'a\' has to be smaller/equal to the right boundary \'b\'.'
        self._a = a
        self._b = b

    def window(self, thd=1e-6):
        r"""
        Returns the per-sample window weighs

        The return values are the window weights :math:`\alpha_{\delta}(i) \quad \forall i \in [a, b]` for a constant
        :math:`\gamma`. The window weight function is defined as

        .. math::
            w_i = \gamma^{i}

        For more details see [Wildhaber2018]_.

        Parameters
        ----------
        thd : float, None, optional
            Threshold for infinite Segment boundaries. Crops any window weight below the threshold.

        Returns
        -------
        `tuple` :code:`(range, array)`

            * :code:`range` of length `JR`: relative index range of window with respect to segment's boundaries.
            * :code:`array` of shape=(JR) of floats: per-index window weight over the reported index range


        |def_JR|


        Examples
        --------
        .. plot:: pyplots/Segment_window_plot.py
                :include-source:

        """

        if self.direction == FW:
            if self.gamma > 1:
                a_lim = max(np.log(thd) / np.log(self.gamma) - 1 + self.delta, self.a)
            else:
                a_lim = max(np.log(thd) / np.log(1/self.gamma) - 1 + self.delta, self.a)
            b_lim = self.b
        else:  # self.direction == BW:
            a_lim = self.a
            if self.gamma < 1:
                b_lim = min(np.log(thd) / np.log(self.gamma) + 1 + self.delta, self.b)
            else:
                b_lim = min(np.log(thd) / np.log(1/self.gamma) + 1 + self.delta, self.b)
        ab_range = range(int(a_lim), int(b_lim) + 1)
        return ab_range, self.gamma ** (np.array(ab_range) - self.delta)


class CostBase(ABC):
    """
    Abstract baseclass for  :class:`.CostSegment` and :class:`.CompositeCost`

    Parameters
    ----------
    label : str, optional
        Label of Alssm, default: 'n/a'

    """

    def __init__(self, label='n/a'):
        self._segments = None
        self._alssms = None
        self._F = None
        self.label = label

    @property
    def alssms(self):
        """tuple : Set of ALSSM"""
        return self._alssms

    @alssms.setter
    def alssms(self, alssms):
        assert isinstance(alssms, Iterable), 'alssms is not iterable'
        for alssm in alssms:
            assert isinstance(alssm, ModelBase), 'element in alssms is not of instance ModelBase'
        assert common_C_dim(alssms), "Alssms has not same C dimensions."
        self._alssms = list(alssms)

    @property
    def segments(self):
        """tuple : Set of Segment"""
        return self._segments

    @segments.setter
    def segments(self, segments):
        assert isinstance(segments, Iterable), 'segments is not iterable'
        for segment in segments:
            assert isinstance(segment, Segment), 'element in segments is not instance of Segment'
        self._segments = list(segments)

    @property
    def label(self):
        """str, None : Label of the Cost Model"""
        return self._label

    @label.setter
    def label(self, label):
        assert isinstance(label, str)
        self._label = label

    @property
    def F(self):
        """:class:`~numpy.ndarray` : Mapping matrix :math:`F`, maps models to segments"""
        return self._F

    @F.setter
    def F(self, F):
        assert is_array_like(F), 'F is not array_like'
        F = np.atleast_2d(F)
        assert np.shape(F) == (len(self.alssms), len(self.segments)), f'F has wrong shape, {info_str_found_shape(F)}'
        self._F = F

    def get_model_order(self):
        """int : Order of the (stacked) Alssm Model"""
        return AlssmStackedSO(self.alssms).N

    def trajectories(self, xs, F=None, thd=1e-6):
        """
        Returns the :class:`CompositeCost`'s ALSSM's trajectories (=output sequences for a fixed initial states) for
        multiple initial state vectors :attr:`xs`

        Evaluates the :class:`CompositeCost`'s ALSSM with the state vectors :attr:`xs` over the time indices defined
        by :attr:`CompositeCost.segments`.
        The segment's interval boundaries limit the evaluation interval (samples outside this interval are set to 0).
        In particular for segments with infinite interval borders, the threshold option :attr:`thds` additionally
        limits the evaluation boundaries by defining a minimal window height of the :attr:`CompositeCost.segments`.

        Parameters
        ----------
        xs : array_like of shape=(XS, N [,S]) of floats
            List of initial state vectors :math:`x`
        F : array_like, shape(M, P) of int, shape(M,) of int
            Mapping matrix. If not set to :code:`None`, the given matrix overloads the CompositeCost's internal mapping matrix as provided by the class constructor for :class:`CompositeCost`.
            If :attr:`F` is only of :code:`shape(M,)`, the vector gets enlarged to size :code:`shape(M, P)` by repeating the vector `P`-times.
            (This is a shortcut to select a single ALSSM over all segments.)
        thds : list of shape(P) of floats, scalar, None, optional
            Per segment threshold limiting the evaluation boundaries by setting a minimum window height of the
            associated :attr:`~CompositeCost.segments`
            Scalar to use the same threshold for all available segments.

        Returns
        -------
        trajectories : list of shape=(XS) of tuples of shape=(P) of tuples :code:`(range, array)`
            Each element in `trajectories` is a tuple with

            * :code:`range` `of length JR`: relative index range of trajectory with respect to semgent's boundaries
            * :code:`array` `of shape(JR, L, [S])`: trajectory values over reported range.

            Dimension `S` is only present in the output, if dimension `S` is also present in :attr:`xs` (i.e., if multiple signal sets are used)


        |def_JR|
        |def_XS|
        |def_N|
        |def_S|
        |def_M|
        |def_P|


        """
        if F is None:
            F = self.F
        M, P = np.shape(F)
        windows = CostBase.windows(self, np.arange(P), thd)
        trajectories = []
        for x in xs:
            trajectories_per_segment = []
            for alssm_weights, (ab_range, _) in zip(np.transpose(F), windows):
                y = AlssmStackedSO(self.alssms, deltas=alssm_weights).trajectory(x, ab_range)
                trajectories_per_segment.append([ab_range, y])
            trajectories.append(trajectories_per_segment)
        return trajectories

    def windows(self, segment_indices, thd=1e-6):
        """
        Returns for each selected segment its window generated by :meth:`CostSegment.windows`.

        The segments are selected by :attr:`segment_selection`.


        Parameters
        ----------
        segment_indices : array_like, shape=(P,) of Boolean
            Enables (:code:`True`, 1) or disables (:code:`False`, 0) the evaluation of the
            p-th Segment in :attr:`CompositeCost.segments` using :meth:`CostSegment.window`
        thds : list of shape=(P,) of floats, scalar, optional
            List of per-segment threshold values or scalar to use the same threshold for all segments
            Evaluation is stopped for window weights below the given threshold.
            Set list element to :code:`None` to disable the threshold for a segment.

        Returns
        -------
        `list of shape=(P) of tuples` :code:`(range, array)`
            Each element is a tuple with

            * :code:`range` of length `JR`: relative index range of window with respect to segment's boundaries.
            * :code:`array` of shape=(JR) of floats: per-index window weight over the reported index range


        |def_JR|
        |def_P|


        """

        assert is_array_like(segment_indices), 'segment_index is not an integer nor array_like'
        assert 0 <= min(segment_indices) and max(segment_indices) < len(self.segments), 'segment_index out of range'

        window = []
        for i in segment_indices:
            window.append(self.segments[i].window(thd))
        return window

    def get_steady_state_W(self, method='closed_form'):
        """
        Returns Steady State Matrix W

        Parameters
        ----------
        method : str, optional
            if 'closed_form' is used the steady state matrix will be calculated in a close form.
            This method can be critical, as it can produce badly conditioned matrices internally.
            if 'limited_sum' is used, the steady state matrix will be calculated brute force, with a stop condition
            on a minimum change.

        Returns
        -------
        Wss = `class:numpy.ndarray`
            Steady State Matrix W
        """
        N = self.get_model_order()
        W = np.zeros((N, N))
        for i, segment in enumerate(self.segments):
            alssm = AlssmStackedSO(self.alssms, self.F[:, i])
            if method == 'closed_form':
                W += _covariance_matrix_closed_form(alssm.A, alssm.C, segment.gamma, segment.a, segment.b,
                                                    segment.delta)
        return W

    def eval_alssm_output(self, xs, alssm_weights=None, c0s=None):
        """
        Evaluation of the ALSSM for multiple state vectors `xs`.

        **See:** :meth:`~lmlib.statespace.models.Alssm.eval`

        Parameters
        ----------
        xs : array_like of shape=(XS, N [,S]) of floats
            List of state vectors :math:`x`
        alssm_weights : None, scalar, array_like, shape=(M,) of floats, optional
            Each element sets the weight of the output of the m-th ALSSM in :attr:`CompositeCost.alssms`.
            If alssm_weights is a scalar it set for each alssms the same weight.
            If None no weights are set.
        c0s : None, scalar, array_like, tuple, optional
            - None type is default and doesn't change the model output matrix
            - Scalar type will result in a 1 dimensional output matrix filled with the scalar value.
            - Array_like type expects c0s shape of ([L,] N,) and replaces the composite output matrix.
            - Tuple type c0s have an entry for each sub ALSSM in the composite model. Possible tuple entries are `None`, `scalar`, `array_like`, which are behaving like to composite c0s entries above. See Notes for more detail.


        Returns
        -------
        s : :class:`~numpy.ndarray` of shape=(XS,[J,]L[,S]) of floats
            ALSSM outputs


        |def_N|
        |def_L|
        |def_M|
        |def_S|
        |def_XS|

        Notes
        -----
        C0s of type tuple can have different element types `None`, `scalar`, `array_like`.

        - Entries are array_like and for each ALSSM resp. i.e. :code:`c0s = ([1, 2], [1, 0])` will result in the first :code:`alssms[0].C = [1, 2]` and in the second :code:`alssms[1].C = [1, 0]`.

        - Entries are scalars or `None` and for each ALSSM resp. i.e. :code:`c0s = ([1, 2], 3)`  will result in the first :code:`alssms[0].C = [1, 2]` and in the second :code:`alssms[1].C = [3, 3]`.

        - A None element won't change the ALSSM Output Matrix C. i.e. :code:`c0s = (None, 3)`  will leave alone first ALSSM.C and the second changes to :code:`alssms[1].C = [3, 3]`.

        Examples
        --------
        .. minigallery:: lmlib.CostBase.eval_alssm_output

        """

        N = AlssmStackedSO(self.alssms).N
        input_type = ''

        if c0s is None:
            input_type = 'none'
        if np.isscalar(c0s):
            input_type = 'scalar'
        if is_array_like(c0s):
            input_type = 'output_matrix'
        if isinstance(c0s, tuple):
            input_type = 'mixed'

        assert input_type != '', "c0s input unknown type"

        alssm_sum = AlssmStackedSO(self.alssms, alssm_weights)

        if input_type == 'scalar':
            alssm_sum.C = np.full(N, c0s)
        if input_type == 'output_matrix':
            alssm_sum.C = c0s
        if input_type == 'mixed':
            alssms = []
            for alssm, c0 in zip(self.alssms, c0s):
                alssm_ = copy.deepcopy(alssm)
                if c0 is None:
                    c0 = alssm_.C
                if np.isscalar(c0):
                    c0 = np.full_like(alssm_.C, c0)
                alssm_.C_init = c0
                alssms.append(alssm_)
            alssm_sum = AlssmStackedSO(alssms, alssm_weights)

        return alssm_sum.eval_states(xs)

    def get_state_var_indices(self, label):
        """
        Returns the state indices for a specified label of the stacked internal ALSSM

        Parameters
        ----------
        label : str
            state label

        Returns
        -------
        out : list of int
            state indices of the label
        """
        return AlssmStackedSO(self.alssms, label='cost').get_state_var_indices('cost.' + label)


class CompositeCost(CostBase):
    r"""
    Quadratic cost function defined by a conjunction one or multiple  of :class:`~lmlib.statespace.model.Alssm` and :class:`.Segment`

    A composite costs combines multiple ALSSM models and multiple Segments in form of a grid,
    where each row is a model and each column a Segment.
    The segments define the temporal relations of the models.
    Mapping matrix `F` enables or disables each ALSSM/Segment pair in each grid node;
    multiple active ALSSMs in one column are superimposed.

    A CompositeCost is an implementation of [Wildhaber2019]_ :download:`PDF (Composite Cost) <https://www.research-collection.ethz.ch/bitstream/handle/20.500.11850/357916/thesis-book-final.pdf#page=118>`


    .. code-block:: text

        ====================
        Class: CompositeCost (= M ALSSM's + P Segment's)
        ====================


        M : number of ALSSM models
        ^
        |                Segment[0]   Segment[1]    ...   Segment[P-1]
        |              +------------+------------+--//--+--------------+
        |  alssm[0]    |  F[0,0]    |            |      | F[0,P-1]     |
        |              +------------+------------+--//--+--------------+
        |    .         |     .      |     ...    |      |    .         |
        |    .         |     .      |     ...    |      |    .         |
        |              +------------+------------+--//--+--------------+
        |  alssm[M-1]  |  F[M-1,0]  |            |      | F[M-1, P-1]  |
        |              +------------+------------+--//--+--------------+``

                       |------------|-------|----|------|--------------|--> k (time)
                                            0
                                (0: common relative reference
                                 index for all segments)

        P : number of segments

        F[m,p] in R+, scalar on alssm's output. (i.e., 0 for inactive grid node,
        1 or any other scalar factor for active grid node).


    This figure shows a graphical representation of a composite cost, depicting the internal relationships between
    Segments, ALSSMs, and the mapping matrix F. F[m,p] is implemented as a scalar factor multiplied on the alssm's
    output signal.


    For more details, seen Chapter 9 in [Wildhaber2019]_.
    The cost function of a composite cost is defined as

    .. math::
       J(k, x, \Theta) = \sum_{p = 1}^{P}\beta_p J_{a_p}^{b_p}(k, x, \theta_p) \ ,

    where, :math:`\Theta = (\theta_1, \theta_2,\dots, \theta_P)` and  the *segment scalars*
    :math:`\beta_p \in \mathbb{R}_+`.


    Parameters
    ----------
    alssms : tuple, shape=(M,)
        Set of ALSSMs
    segments : tuple, shape=(P,)
        Set of Segments
    F : array_like of shape=(M, P)
        Mapping matrix :math:`F`, maps models to segment
    **kwargs
        Forwarded to :class:`.CostBase`


    |def_M|
    |def_P|


    Examples
    --------
    >>> alssm_spike = lm.AlssmPoly(poly_degree=3, label='spike')
    >>> alssm_baseline = lm.AlssmPoly(poly_degree=2, label='baseline')
    >>>
    >>> segment_left = lm.Segment(a=-50, b=-1, direction=lm.FORWARD, g=20, label="finite left")
    >>> segment_middle = lm.Segment(a=0, b=10, direction=lm.FORWARD, g=100, label="finite middle")
    >>> segment_right = lm.Segment(a=10, b=50, direction=lm.FORWARD, g=20, delta=10, label="finite right")
    >>>
    >>> F = [[0, 1, 0], [1, 1, 1]]
    >>> cost = lm.CompositeCost((alssm_spike, alssm_baseline), (segment_left, segment_middle, segment_right), F, label='spike_baseline')
    >>> print(cost)
    CostSegment : label: spike_baseline
      └- ['Alssm : polynomial, A: (4, 4), C: (1, 4), label: spike', 'Alssm : polynomial, A: (3, 3), C: (1, 3), label: baseline'],
      └- [Segment : a: -50, b: -1, direction: fw, g: 20, delta: 0, label: finite left , Segment : a: 0, b: 10, direction: fw, g: 100, delta: 0, label: finite middle , Segment : a: 10, b: 50, direction: fw, g: 20, delta: 10, label: finite right ]

    """

    def __init__(self, alssms, segments, F, **kwargs):
        super().__init__(**kwargs)
        self.alssms = alssms
        self.segments = segments
        self.F = F

    def __str__(self):
        return f'CompositeCost(label={self.label}) \n' \
               f'  └- {[alssm.__str__() for alssm in self.alssms]}, \n' \
               f'  └- {[segment.__str__() for segment in self.segments]} '


class CostSegment(CostBase):
    r"""
    Quadratic cost function defined by an ALSSM and a Segment.

    A CostSegment is an implementation of [Wildhaber2019]_ :download:`PDF (Cost Segment) <https://www.research-collection.ethz.ch/bitstream/handle/20.500.11850/357916/thesis-book-final.pdf#page=117>`

    .. code-block:: text

        ==================
        Class: CostSegment (= 1 ALSSM + 1 Segment)
        ==================

          window weight
              ^
            2_|                   ___     exponentially rising window of segment
            1_|              ____/     <- normalized to 1 at index delta; to
            0_|    _________/             weight the cost function

                       segment
                   +----------------+
          alssm    |                |
                   +----------------+

                   |--|-------|-----|----> k (time, relativ to the segment reference index 0)
                   a  0     delta   b

        a,b : segment interval borders a and b in N, a < b


    A cost segment is the quadratic cost function

    .. math::
        J_a^b(k,x,\theta) = \sum_{i=k+a}^{k+b} \alpha_{k+\delta}(i)v_i(y_i - cA^{i-k}x)^2

    over a fixed interval :math:`\{a, \dots, b\}` with :math:`a \in \mathbb{Z} \cup \{ - \infty \}`,
    :math:`b \in \mathbb{Z} \cup \{ + \infty\}`, and :math:`a \le b`,
    and with initial state vector :math:`x \in \mathbb{R}^{N \times 1}`.
    For more details, seen in Section 4.2.6  and Chapter 9 in [Wildhaber2019]_ .

    Parameters
    ----------
    alssm : :class:`_ModelBase`
        ALSSM, defining the signal model
    segment : :class:`Segment`
        Segment, defining the window
    **kwargs
        Forwarded to :class:`.CostBase`

    Examples
    --------
    Setup a cost segment with finite boundaries and a line ALSSM.

    >>> alssm = lm.AlssmPoly(poly_degree=1, label="slope with offset")
    >>> segment = lm.Segment(a=-30, b=0, direction=lm.FORWARD, g=20, label="finite left")
    >>> cost = lm.CostSegment(alssm, segment, label="left line")
    >>> print(cost)
    CostSegment : label: left line
      └- Alssm : polynomial, A: (2, 2), C: (1, 2), label: slope with offset,
      └- Segment : a:-30, b:0, fw, g:20, delta:0, label: finite left

    """

    def __init__(self, alssm, segment, **kwargs):
        super().__init__(**kwargs)
        self.alssms = [alssm]
        self.segments = [segment]
        self.F = np.ones((1, 1))

    def __str__(self):
        return f'{type(self).__name__}(label: {self.label}) \n  └- {self.alssms[0]}, \n  └- {self.segments[0]}'

    def windows(self, thd=1e-6, *args):
        """
        Per-sample evaluation of the :class:`CostSegment`'s window.

        Returns the index range and the per-index window weights defined by the CostSegment's :code:`Segment`.

        **For parameter list see:** :meth:`Segment.windows`

        """

        return super().windows([0], thd)

    def trajectories(self, xs, alssm_weight=1.0, thd=1e-6):
        """
        Returns the ALSSM's trajectory (=output sequence for fixed initial state) for multiple initial state vectors

        Evaluates the :Class:`CostSegment`'s ALSSM with the state vectors `xs` over the time indices defined by :attr:`CostSegment.segment`.
        The segment's interval boundaries limit the evaluation interval (samples outside this interval are set to 0).
        In particular for segments with infinite interval borders, the threshold option :attr:`thd` additionally limits the evaluation boundaries by defining a minimal window height of the :attr:`CostSegment.segment`.


        Parameters
        ----------
        xs : array_like of shape=(XS, N [,S]) of float
            List of length `XS` with initial state vectors :math:`x`
        thd : float or None, optional
            Threshold setting the evaluation boundaries by setting a minimum window height

        Returns
        -------
        trajectories : list of shape=(XS) of tuples :code:`(range, array)`
            Each element in `trajectories` is a tuple with

            * :code:`range` of length `JR`: relative index range of trajectory with respect to semgent's boundaries.
            * :code:`array` of shape=(JR, L, [S]): trajectory values over reported range.

            Dimension `S` is only present in the output, if dimension `S` is present in `xs` (i.e., if multiple signal sets are used)


        |def_JR|
        |def_XS|
        |def_N|
        |def_S|
        |def_L|

        """

        return super().trajectories(xs, [[alssm_weight]], thd)

    def eval_alssm_output(self, xs, alssm_weight=1.0, c0=None):
        """
        Evaluation of the :class:`CostSegment`'s ALSSM output for multiple state vectors

        Parameters
        ----------
        xs : array_like of shape=(XS, N [,S]) of floats
            List of state vectors :math:`x`
        alssm_weight : scalar, optional
            Sets the weight of the output of the ALSSM
        c0 : None, array_like, optional
            Alternative State-Space Output Matrices
            Alternative entries are scalars or `None` for an ALSSM resp.
            A scalar element will result in a ALSSM Output Matrix C filled with the element value.
            i.e. `c0 = 3`  will result in ALSSM.C = [3, 3].
            A None element won't change the ALSSM Output Matrix C.
            i.e. `c0s = None` no change (Default).

        Returns
        -------
        s : :class:`~numpy.ndarray` of shape=(XS,[J,]L[,S]) of floats
            ALSSM outputs


        |def_N|
        |def_L|
        |def_M|
        |def_S|
        |def_XS|

        """
        return super().eval_alssm_output(xs, (alssm_weight,), c0s=(c0, ))


class RLSAlssmBase(ABC):
    """
    Base Class for Recursive Least Square Alssm Classes


    Parameters
    ----------
    betas : array_like of shape=(P,) of floats, None, optional
        Segment Scalars. Factors weighting each of the `P` cost segments.
        If `betas` is not set, the weight is for each cost segment 1.
    """

    def __init__(self, betas=None):
        self._cost_model = None
        self._W = None
        self._xi = None
        self._kappa = None
        self._nu = None
        self.betas = betas
        self._backend = get_backend()

    @property
    def cost_model(self):
        """CostBase : Cost Model"""
        return self._cost_model

    @cost_model.setter
    def cost_model(self, cost_model):
        assert isinstance(cost_model, CostBase), 'cost_model is not a subclass of CostBase'
        self._cost_model = cost_model
        self._cost_model.__class__ = CostBase

    @property
    def betas(self):
        """~numpy.ndarray : Segment scalars weights the cost function per segment"""
        return self._betas

    @betas.setter
    def betas(self, betas):
        if betas is None:
            self._betas = None
        else:
            assert is_array_like(betas), 'betas if not array_like'
            assert len(betas) == len(
                self._cost_model.segments), f'betas has wrong length, {info_str_found_shape(betas)}'
            self._betas = betas

    @property
    def W(self):
        """:class:`~numpy.ndarray` : Filter Parameter :math:`W`"""
        return self._W

    @property
    def xi(self):
        """:class:`~numpy.ndarray` :  Filter Parameter :math:`\\xi`"""
        return self._xi

    @property
    def kappa(self):
        """:class:`~numpy.ndarray`  : Filter Parameter :math:`\\kappa`"""
        return self._kappa

    @property
    def nu(self):
        """:class:`~numpy.ndarray`  : Filter Parameter :math:`\\nu`"""
        return self._nu

    @abstractmethod
    def _allocate_parameter_storage(self, input_shape):
        pass

    def set_backend(self, backend):
        """
        Setting the backend computations option

        Parameters
        ----------
        backend : str
            'py', for python backend, 'jit' for Just in Time backend

        """
        assert backend in BACKEND_TYPES, f'Wrong backend name {backend}'
        assert backend in available_backends, f'{backend} not available, check {backend} installation.'
        self._backend = backend

    @abstractmethod
    def _forward_recursion(self, segment, A, C, y, v, beta):
        pass

    @abstractmethod
    def _backward_recursion(self, segment, A, C, y, v, beta):
        pass

    def filter(self, y, v=None):
        """
        Computes the intermediate parameters for subsequent squared error computations and minimizations.

        Computes the intermediate parameters using efficient forward- and backward recursions.
        The results are stored internally, ready to solve the least squares problem using e.g., :meth:`minimize_x`
        or :meth:`minimize_v`. The parameter allocation :meth:`allocate` is called internally,
        so a manual pre-allcation is not necessary.

        Parameters
        ----------
        y : array_like
            Input signal |br|
            :class:`RLSAlssm` or :class:`RLSAlssmSteadyState`
                Single-channel signal is of `shape =(K,)` for |br|
                Multi-channel signal is of `shape =(K,L)` |br|
            :class:`RLSAlssmSet` or :class:`RLSAlssmSetSteadyState`
                Single-channel set signals is of `shape =(K,S)` for |br|
                Multi-channel set signals is of `shape =(K,L,S)` |br|
            Multi-channel-sets signal is of `shape =(K,L,S)`
        v : array_like, shape=(K,), optional
            Sample weights. Weights the parameters for a time step `k` and is the same for all multi-channels.
            By default the sample weights are initialized to 1.


        |def_K|
        |def_L|
        |def_S|

        """

        self._allocate_parameter_storage(np.shape(y))

        segments = self.cost_model.segments
        alssms = self.cost_model.alssms

        A = AlssmStackedSO(alssms).A

        if v is None:
            v = np.ones(np.shape(y)[0])

        betas = np.ones(len(segments)) if self.betas is None else self.betas

        for i, (segment, beta) in enumerate(zip(segments, betas)):

            # calculate output matrix C for the segment
            tmp_c = []
            for j, alssm in enumerate(alssms):
                tmp_c.append(self.cost_model.F[j, i] * alssm.C)
            C = np.hstack(tmp_c)

            if segment.direction == FW:
                self._forward_recursion(A, C, segment, y, v, beta)
            elif segment.direction == BW:
                self._backward_recursion(A, C, segment, y, v, beta)
            else:
                ValueError('segment.direction has wrong value.')

    @abstractmethod
<<<<<<< HEAD
    def eval_errors(self, xs, ks=None):
        """Abstract method"""
        pass

    def eval_model_energies(self, xs, ks=None):
        """Abstract Method"""

    def eval_observation_energies(self, ks=None):
        """
        Evaluates the observation energies :math:`kappa_k`

        Parameters
        ----------
        ks : None, array_like of int of shape=(XS,)
            List of indices where to evaluate the observation energy

        Returns
        -------
        out : :class:`np.ndarray`
            Observation energy for each state vector. Return shape is (K,)
            If `ks` is not None return shape is (XS,)
            
        """
        return self.kappa if ks is None else self.kappa[ks]

=======
    def minimize_x(self, *args, **kwargs):
        pass

    @abstractmethod
    def minimize_v(self, *args, **kwargs):
        pass

    def filter_minimize_x(self, y, v=None, H=None, h=None):
        """
        Combination of :meth:`RLSAlssmBase.filter` and :meth:`RLSAlssmBase.minimize_x`.

        This method has the same output as calling the methods

        .. code::

            rls.filter(y)
            xs = rls.minimize_x()


        See Also
        --------
        :meth:`RLSAlssmBase.filter`, :meth:`RLSAlssmBase.minimize_x`

        """

        self.filter(y, v)
        return self.minimize_x(H, h)

    def filter_minimize_v(self, y, v=None, H=None, h=None, **kwargs):
        """
        Combination of :meth:`RLSAlssmBase.filter` and :meth:`RLSAlssmBase.minimize_v`.

        This method has the same output as calling the methods

        .. code::

            rls.filter(y)
            xs = rls.minimize_v()


        See Also
        --------
        :meth:`RLSAlssmBase.filter`, :meth:`RLSAlssmBase.minimize_v`

        """

        self.filter(y, v)
        return self.minimize_v(H, h, **kwargs)

    def filter_minimize_yhat(self,y, v=None, H=None, h=None, alssm_weights=None, c0s=None):
        """
        Combination of :meth:`RLSAlssmBase.filter` and :meth:`RLSAlssmBase.minimize_x` and
        :meth:'CostBase.eval_alssm_output`

        This method has the same output as calling the methods

        .. code::

            xs = rls.filter_minimize_x()
            y_hat = rls.cost_model.eval_alssm_output(xs)

        See Also
        --------
        :meth:`RLSAlssmBase.filter`, :meth:`RLSAlssmBase.minimize_x`

        """
        xs = self.filter_minimize_x(y, v=v, H=H, h=h)
        return self.cost_model.eval_alssm_output(xs, alssm_weights=alssm_weights, c0s=c0s)
>>>>>>> fcdb657d


class RLSAlssm(RLSAlssmBase):
    """
    Filter and Data container for Recursive Least Square Alssm Filters

    :class:`RLSAlssm` computes and stores intermediate values such as covariances,
    as required to efficiently solve recursive least squares problems
    between a model-based cost function :class:`CompositeCost` or :class:`CostSegment` and given observations.
    The intermediate variables are observation dependant and therefore the memory consumption of :class:`RLSAlssm`
    scales linearly with the observation vector length.

    Main intermediate variables are the covariance `W`, weighted mean `\\xi`, signal energy `\\kappa`, weighted number
    of samples `\\nu`, see Equation (4.6) in [Wildhaber2019]_
    :download:`PDF <https://www.research-collection.ethz.ch/bitstream/handle/20.500.11850/357916/thesis-book-final.pdf#page=49>`


    Parameters
    ----------
    cost_model : CostSegment, CompositeCost
        Cost Model
    **kwargs
            Forwarded to :class:`.RLSAlssmBase`


    Examples
    --------
    .. minigallery:: lmlib.RLSAlssm

    """

    def __init__(self, cost_model, **kwargs):
        super().__init__(**kwargs)
        self.cost_model = cost_model

    def _allocate_parameter_storage(self, input_shape):
        K = input_shape[0]

        N = self.cost_model.get_model_order()
        self._W = np.zeros((K, N, N))
        self._xi = np.zeros((K, N))
        self._kappa = np.zeros(K)
        self._nu = np.zeros(K)

    def _forward_recursion(self, A, C, segment, y, v, beta):
        init_vars = forward_initialize(A, C, segment.gamma, segment.a, segment.b, segment.delta)

        if self._backend == 'py':
            forward_recursion_py(self._W, self._xi, self._kappa, self._nu, segment.a, segment.b, segment.delta, y, v,
                                 beta, *init_vars)
        if self._backend == 'jit':
            forward_recursion_jit(self._W, self._xi, self._kappa, self._nu, segment.a, segment.b, segment.delta, y, v,
                                  beta, *init_vars)

    def _backward_recursion(self, A, C, segment, y, v, beta):
        init_vars = backward_initialize(A, C, segment.gamma, segment.a, segment.b, segment.delta)

        if self._backend == 'py':
            backward_recursion_py(self._W, self._xi, self._kappa, self._nu, segment.a, segment.b, segment.delta, y, v,
                                  beta, *init_vars)
        if self._backend == 'jit':
            backward_recursion_jit(self._W, self._xi, self._kappa, self._nu, segment.a, segment.b, segment.delta, y, v,
                                   beta, *init_vars)

    def minimize_v(self, H=None, h=None, return_constrains=False):
        r"""
        Returns the vector `v` of the squared error minimization with linear constraints

        Minimizes the squared error over the vector `v` with linear constraints with an (optional) offset
        [Wildhaber2018]_ [TABLE V].

        **Constraint:**

        - *Linear Scalar* : :math:`x=Hv,\,v\in\mathbb{R}`

          known : :math:`H \in \mathbb{R}^{N \times 1}`

          :math:`\hat{v}_k = \frac{\xi_k^{\mathsf{T}}H}{H^{\mathsf{T}}W_k H}`

        - *Linear Combination With Offset* : :math:`x=Hv +h,\,v\in\mathbb{M}`

          known : :math:`H \in \mathbb{R}^{N \times M},\,h\in\mathbb{R}^N`

          :math:`\hat{v}_k = \big(H^{\mathsf{T}}W_k H\big)^{-1} H^\mathsf{T}\big(\xi_k - W_k h\big)`


        Parameters
        ----------
        H : array_like, shape=(N, M)
            Matrix for linear constraining :math:`H`
        h : array_like, shape=(N, [S]), optional
            Offset vector for linear constraining :math:`h`
        return_constrains : bool
            If set to True, the output is extened by H and h

        Returns
        -------
        v : :class:`~numpy.ndarray`, shape = (K, M),
            Least square state vector estimate for each time index.
            The shape of one state vector `x[k]` is `(N, [S])`, where k is the time index of `K` samples,
            `N` the ALSSM order.

        |def_K|
        |def_N|

        """

        N = self.cost_model.get_model_order()

        # check and init H
        H = np.eye(N) if H is None else np.asarray(H)
        assert H.shape[0] == N, f"first dimension of constrain matrix H needs to be of size {N} (model order), found size {H.shape[0]}"
        M = H.shape[1]

        # check and init h
        h = np.zeros(N) if h is None else np.asarray(h)
        assert h.shape == (N,), f"offset vector h needs to be of shape ({N},) (model order), {info_str_found_shape(h)}"

        # allocate v and minimize
        v = np.full((len(self.W), M), np.nan)
        minimize_v_py(v, self.W, self.xi, H, h)

        if return_constrains:
            return v, H, h
        return v

    def minimize_x(self, H=None, h=None):
        r"""
        Returns the state vector `x` of the squared error minimization with linear constraints

        Minimizes the squared error over the state vector `x`.
        If needed its possible to apply linear constraints with an (optional) offset.
        [Wildhaber2018]_ [TABLE V].

        **Constraint:**

        - *Linear Scalar* : :math:`x=Hv,\,v\in\mathbb{R}`

          known : :math:`H \in \mathbb{R}^{N \times 1}`

        - *Linear Combination With Offset* : :math:`x=Hv +h,\,v\in\mathbb{M}`

          known : :math:`H \in \mathbb{R}^{N \times M},\,h\in\mathbb{R}^N`

        See also :meth:`minimize_v`

        Parameters
        ----------
        H : array_like, shape=(N, M), optional
            Matrix for linear constraining :math:`H`
        h : array_like, shape=(N, [S]), optional
            Offset vector for linear constraining :math:`h`

        Returns
        -------
        xs : :class:`~numpy.ndarray` of shape = (K, N)
            Least square state vector estimate for each time index.
            The shape of one state vector `x[k]` is `(N,)`, where `k` is the time index of `K` samples,
            `N` the ALSSM order.


        |def_K|
        |def_N|

        """

        if H is None and h is None:
            # allocate x and minimize
            x = np.full_like(self.xi, np.nan)
            minimize_x_py(x, self.W, self.xi)
        else:
            v, H, h = self.minimize_v(H, h, return_constrains=True)
            x = np.einsum('nm, km->kn', H, v) + h

        return x

    def eval_errors(self, xs, ks=None):
        r"""
        Evaluation of the squared error for multiple state vectors `xs`.

        The return value is the squared error

        .. math::
            J(x)  = x^{\mathsf{T}}W_kx -2*x^{\mathsf{T}}\xi_k + \kappa_k

        for each state vector :math:`x` from the list `xs`.


        Parameters
        ----------
        xs : array_like of shape=(K, N)
            List of state vectors :math:`x`
        ks : None, array_like of int of shape=(XS,)
            List of indices where to evaluate the error

        Returns
        -------
        J : :class:`np.ndarray`
            Squared Error for each state vector. Return shape is (K,)
            If `ks` is not None return shape is (XS,)


        |def_K|
        |def_XS|
        |def_N|

        """
        if ks is None:
            return (np.einsum('kn, kn->k', xs, np.einsum('knm, km->kn', self.W, xs))
                    - 2 * np.einsum('kn, kn->k', self.xi, xs)
                    + self.kappa)
        else:
            return (np.einsum('kn, kn->k', xs[ks], np.einsum('knm, km->kn', self.W[ks], xs[ks]))
                    - 2 * np.einsum('kn, kn->k', self.xi[ks], xs[ks])
                    + self.kappa[ks])


    def eval_model_energies(self, xs, ks=None):
        r"""
        Evaluates the model energies :math:`x_k^{\mathsf{T}}W_k x_k`

        Parameters
        ----------
        xs : array_like of shape=(K, N, [S])
            List of state vectors :math:`x`
        ks : None, array_like of int of shape=(XS,)
            List of indices where to evaluate the model energy

        Returns
        -------
        out : :class:`np.ndarray`
            Model energy for each state vector. Return shape is (K,[S])
            If `ks` is not None return shape is (XS,)

        |def_K|
        |def_XS|
        |def_N|

        """
        if ks is None:
            return np.einsum('kn, kn->k', xs, np.einsum('knm, km->kn', self.W, xs))
        else:
            return np.einsum('kn, kn->k', xs[ks], np.einsum('knm, km->kn', self.W[ks], xs[ks]))

class RLSAlssmSet(RLSAlssmBase):
    """
    Filter and Data container for Recursive Least Sqaure Alssm Filters using Sets (multichannel parallel processing)

    This class is the same as :class:`RLSAlssm` except that the signal `y` has an additional last dimension.
    The signals in these dimensions are processed simultaneously, as in a normal :class:`RLSAlssm` called multiple times.

    Parameters
    ----------
    cost_model : CostSegment, CompositeCost
        Cost Model
    kappa_diag : bool
        If set to False, kappa will be computed as a matrix (outer product of each signal energy) else
        its diagonal will saved
    **kwargs
        Forwarded to :class:`.RLSAlssmBase`

    """

    def __init__(self, cost_model, kappa_diag=True):
        super().__init__()
        self._kappa_diag = None
        self.cost_model = cost_model
        self.set_kappa_diag(kappa_diag)

    def set_kappa_diag(self, b):
        assert isinstance(b, bool), 'kappa_diag is not of type bool'
        self._kappa_diag = b

    def _allocate_parameter_storage(self, input_shape):

        K = input_shape[0]
        S = input_shape[-1]
        N = self.cost_model.get_model_order()
        self._W = np.zeros((K, N, N))
        self._nu = np.zeros(K)
        self._xi = np.zeros((K, N, S))
        if self._kappa_diag:
            self._kappa = np.zeros((K, S))
        else:
            self._kappa = np.zeros((K, S, S))

    def _forward_recursion(self, A, C, segment, y, v, beta):
        init_vars = forward_initialize(A, C, segment.gamma, segment.a, segment.b, segment.delta)

        if self._backend == 'py':
            forward_recursion_set_py(self._W, self._xi, self._kappa, self._nu, segment.a, segment.b, segment.delta, y,
                                     v,
                                     beta, *init_vars, self._kappa_diag)
        if self._backend == 'jit':
            forward_recursion_set_jit(self._W, self._xi, self._kappa, self._nu, segment.a, segment.b, segment.delta, y,
                                      v,
                                      beta, *init_vars, self._kappa_diag)

    def _backward_recursion(self, A, C, segment, y, v, beta):
        init_vars = backward_initialize(A, C, segment.gamma, segment.a, segment.b, segment.delta)

        if self._backend == 'py':
            backward_recursion_set_py(self._W, self._xi, self._kappa, self._nu, segment.a, segment.b, segment.delta, y,
                                      v, beta, *init_vars, self._kappa_diag)
        if self._backend == 'jit':
            backward_recursion_set_jit(self._W, self._xi, self._kappa, self._nu, segment.a, segment.b, segment.delta, y,
                                       v, beta, *init_vars, self._kappa_diag)

    def minimize_v(self, H=None, h=None, broadcast_h=True, return_constrains=False):
        r"""
        Returns the vector `v` of the squared error minimization with linear constraints

        Minimizes the squared error over the vector `v` with linear constraints with an (optional) offset
        [Wildhaber2018]_ [TABLE V].

        **Constraint:**

        - *Linear Scalar* : :math:`x=Hv,\,v\in\mathbb{R}`

          known : :math:`H \in \mathbb{R}^{N \times 1}`

          :math:`\hat{v}_k = \frac{\xi_k^{\mathsf{T}}H}{H^{\mathsf{T}}W_k H}`

        - *Linear Combination With Offset* : :math:`x=Hv +h,\,v\in\mathbb{M}`

          known : :math:`H \in \mathbb{R}^{N \times M},\,h\in\mathbb{R}^N`

          :math:`\hat{v}_k = \big(H^{\mathsf{T}}W_k H\big)^{-1} H^\mathsf{T}\big(\xi_k - W_k h\big)`


        Parameters
        ----------
        H : array_like, shape=(N, M)
            Matrix for linear constraining :math:`H`
        h : array_like, shape=(N, [S]), optional
            Offset vector for linear constraining :math:`h`
        broadcast_h : bool
            if True each channel has the same h vectore else h needs same shape as `x`.
        return_constrains : bool
            If set to True, the output is extened by H and h

        Returns
        -------
        v : :class:`~numpy.ndarray`, shape = (K, M, S),
            Least square state vector estimate for each time index.
            The shape of one state vector `x[k]` is `(N, [S])`, where k is the time index of `K` samples,
            `N` the ALSSM order.

        |def_K|
        |def_S|
        |def_N|

        """
        N = self.cost_model.get_model_order()
        S = np.shape(self.xi)[-1]

        # check and init H
        H = np.eye(N) if H is None else np.asarray(H)
        assert H.shape[0] == N, f"first dimension of constrain matrix H needs to be of size {N} (model order), found size {H.shape[0]}"
        M = H.shape[1]

        # check and init h
        if h is None:
            h = np.zeros((N, S))
        else:
            if broadcast_h:
                h = np.repeat(h, S, axis=1)
            else:
                h = np.asarray(h)
        assert h.shape == (N, S), f"offset vector h needs to be of shape ({N}, {S}) (model order,  multi-channel set size), {info_str_found_shape(h)}"


        # allocate v and minimize
        v = np.full((len(self.W), M, S), np.nan)
        minimize_v_py(v, self.W, self.xi, H, h)

        if return_constrains:
            return v, H, h
        return v

    def minimize_x(self, H=None, h=None, broadcast_h=True):
        r"""
        Returns the state vector `x` of the squared error minimization with linear constraints

        Minimizes the squared error over the state vector `x`.
        If needed its possible to apply linear constraints with an (optional) offset.
        [Wildhaber2018]_ [TABLE V].

        **Constraint:**

        - *Linear Scalar* : :math:`x=Hv,\,v\in\mathbb{R}`

          known : :math:`H \in \mathbb{R}^{N \times 1}`

        - *Linear Combination With Offset* : :math:`x=Hv +h,\,v\in\mathbb{M}`

          known : :math:`H \in \mathbb{R}^{N \times M},\,h\in\mathbb{R}^N`

        See also :meth:`minimize_v`

        Parameters
        ----------
        H : array_like, shape=(N, M), optional
            Matrix for linear constraining :math:`H`
        h : array_like, shape=(N, [S]), optional
            Offset vector for linear constraining :math:`h`
        broadcast_h : bool
            if True each channel has the same h vectore else h needs same shape as `x`.

        Returns
        -------
        xs : :class:`~numpy.ndarray` of shape = (K, N, S)
            Least square state vector estimate for each time index.
            The shape of one state vector `x[k]` is `(N, S)`, where `k` is the time index of `K` samples,
            `N` the ALSSM order.


        |def_K|
        |def_S|
        |def_N|

        """
        if H is None and h is None:
            # allocate x and minimize
            x = np.full_like(self.xi, np.nan)
            minimize_x_py(x, self.W, self.xi)
        else:
            v, H, h = self.minimize_v(H, h, broadcast_h, return_constrains=True)
            x = np.einsum('nm, kms->kns', H, v) + h

        return x

    def eval_errors(self, xs, ks=None):
        r"""
        Evaluation of the squared error for multiple state vectors `xs`.

        The return value is the squared error

        .. math::
            J(x)  = x^{\mathsf{T}}W_kx -2*x^{\mathsf{T}}\xi_k + \kappa_k

        for each state vector :math:`x` from the list `xs`.


        Parameters
        ----------
        xs : array_like of shape=(K, N, S)
            List of state vectors :math:`x`
        ks : None, array_like of int of shape=(XS,)
            List of indices where to evaluate the error

        Returns
        -------
        J : :class:`np.ndarray` of shape=(XS, S [,S])
            Squared Error for each state vector


        |def_K|
        |def_XS|
        |def_N|

        """
        if ks is None:
            if self._kappa_diag:
                return (np.einsum('kns, kns->ks', xs, np.einsum('knm, kmt->knt', self.W, xs))
                        - 2 * np.einsum('kns, kns->ks', self.xi, xs)
                        + self.kappa)
            else:
                return (np.einsum('kns, knt->kst', xs, np.einsum('knm, kmt->knt', self.W, xs))
                        - 2 * np.einsum('kns, knt->kst', self.xi, xs)
                        + self.kappa)
        else:
            if self._kappa_diag:
                return (np.einsum('kns, kns->ks', xs[ks], np.einsum('knm, kmt->knt', self.W[ks], xs[ks]))
                        - 2 * np.einsum('kns, kns->ks', self.xi[ks], xs[ks])
                        + self.kappa[ks])
            else:
                return (np.einsum('kns, knt->kst', xs[ks], np.einsum('knm, kmt->knt', self.W[ks], xs[ks]))
                        - 2 * np.einsum('kns, knt->kst', self.xi[ks], xs[ks])
                        + self.kappa[ks])


    def eval_model_energies(self, xs, ks=None):
        r"""
        Evaluates the model energies :math:`x_k^{\mathsf{T}}W_k x_k`

        Parameters
        ----------
        xs : array_like of shape=(K, N, [S])
            List of state vectors :math:`x`
        ks : None, array_like of int of shape=(XS,)
            List of indices where to evaluate the model energy

        Returns
        -------
        out : :class:`np.ndarray`
            Model energy for each state vector. Return shape is (K,[S])
            If `ks` is not None return shape is (XS,)

        |def_K|
        |def_XS|
        |def_N|

        """
        if ks is None:
            if self._kappa_diag:
                return np.einsum('kns, kns->ks', xs, np.einsum('knm, kmt->knt', self.W, xs))
            else:
                return np.einsum('kns, knt->kst', xs, np.einsum('knm, kmt->knt', self.W, xs))
        else:
            if self._kappa_diag:
                return np.einsum('kns, kns->ks', xs[ks], np.einsum('knm, kmt->knt', self.W[ks], xs[ks]))
            else:
                return np.einsum('kns, knt->kst', xs[ks], np.einsum('knm, kmt->knt', self.W[ks], xs[ks]))

class RLSAlssmSteadyState(RLSAlssmBase):
    """
    Filter and Data container for Recursive Least Sqaure Alssm Filters in Steady State Mode

    With :class:`RLSAlssmSteadyState` a common :math:`W_k = W_{steady}` is used for all samples (faster computation).
    Note that using a common :math:`W_k` potentially leads to border missmatch effects and to completely invalid results
    when samples have individual sample weights.

    See Also
    --------
    :class:`RLSAlssm`
    
    """

    def __init__(self, cost_model, steady_state_method='closed_form', **kwargs):
        super().__init__(**kwargs)
        self.cost_model = cost_model
        self._W = self.cost_model.get_steady_state_W(method=steady_state_method)

    def _allocate_parameter_storage(self, input_shape):
        K = input_shape[0]

        N = self.cost_model.get_model_order()
        self._xi = np.zeros((K, N))
        self._kappa = np.zeros(K)
        self._nu = np.zeros(K)

    def _forward_recursion(self, A, C, segment, y, v, beta):
        init_vars = forward_initialize(A, C, segment.gamma, segment.a, segment.b, segment.delta)

        if self._backend == 'py':
            forward_recursion_xi_kappa_nu_py(self._xi, self._kappa, self._nu, segment.a, segment.b, segment.delta, y, v,
                                             beta, *init_vars)
        if self._backend == 'jit':
            forward_recursion_xi_kappa_nu_jit(self._xi, self._kappa, self._nu, segment.a, segment.b, segment.delta, y,
                                              v,
                                              beta, *init_vars)

    def _backward_recursion(self, A, C, segment, y, v, beta):
        init_vars = backward_initialize(A, C, segment.gamma, segment.a, segment.b, segment.delta)

        if self._backend == 'py':
            backward_recursion_xi_kappa_nu_py(self._xi, self._kappa, self._nu, segment.a, segment.b, segment.delta, y,
                                              v,
                                              beta, *init_vars)
        if self._backend == 'jit':
            backward_recursion_xi_kappa_nu_jit(self._xi, self._kappa, self._nu, segment.a, segment.b, segment.delta, y,
                                               v,
                                               beta, *init_vars)

    def minimize_v(self, H=None, h=None, return_constrains=False):
        """
        Returns the state vector `v` of the squared error minimization with linear constraints

        See Also
        --------
        :class:`RLSAlssm.minimize_v`

        """
        N = self.cost_model.get_model_order()

        # check and init H
        H = np.eye(N) if H is None else np.asarray(H)
        assert H.shape[0] == N, ""
        M = H.shape[1]

        # check and init h
        h = np.zeros(N) if h is None else np.asarray(h)
        assert h.shape == (N,), ""

        # allocate v and minimize
        v = np.full((len(self.xi), M), np.nan)
        minimize_v_steady_state_py(v, self.W, self.xi, H, h)

        if return_constrains:
            return v, H, h
        return v

    def minimize_x(self, H=None, h=None):
        """
        Returns the state vector `x` of the squared error minimization with linear constraints

        See Also
        --------
        :class:`RLSAlssm.minimize_x`

        """
        if H is None and h is None:
            # allocate x and minimize
            x = np.full_like(self.xi, np.nan)
            minimize_x_steady_state_py(x, self.W, self.xi)
        else:
            v, H, h = self.minimize_v(H, h, return_constrains=True)
            x = np.einsum('nm, km->kn', H, v) + h

        return x

    def eval_errors(self, xs, ks=None):
        r"""
        Evaluation of the squared error for multiple state vectors `xs`.

        See Also
        --------
        :class:`RLSAlssm.eval_error`

        """
        if ks is None:
            return (np.einsum('kn, kn->k', xs, np.einsum('nm, km->kn', self.W, xs))
                    - 2 * np.einsum('kn, kn->k', self.xi, xs)
                    + self.kappa)
        else:
            return (np.einsum('kn, kn->k', xs[ks], np.einsum('nm, km->kn', self.W, xs[ks]))
                    - 2 * np.einsum('kn, kn->k', self.xi[ks], xs[ks])
                    + self.kappa[ks])

    def eval_model_energies(self, xs, ks=None):
        r"""
        Evaluates the model energies :math:`x_k^{\mathsf{T}}W_k x_k`

        Parameters
        ----------
        xs : array_like of shape=(K, N, [S])
            List of state vectors :math:`x`
        ks : None, array_like of int of shape=(XS,)
            List of indices where to evaluate the model energy

        Returns
        -------
        out : :class:`np.ndarray`
            Model energy for each state vector. Return shape is (K,[S])
            If `ks` is not None return shape is (XS,)

        |def_K|
        |def_XS|
        |def_N|

        """
        if ks is None:
            return np.einsum('kn, kn->k', xs, np.einsum('nm, km->kn', self.W, xs))
        else:
            return np.einsum('kn, kn->k', xs[ks], np.einsum('nm, km->kn', self.W, xs[ks]))

class RLSAlssmSetSteadyState(RLSAlssmBase):
    """
    Filter and Data container for Recursive Least Sqaure Alssm Filters using Sets in Steady State Mode

    With :class:`RLSAlssmSteadyState` a common :math:`W_k = W_{steady}` is used for all samples (faster computation).
    Note that using a common :math:`W_k` potentially leads to border missmatch effects and to completely invalid results
    when samples have individual sample weights.

    See Also
    --------
    :class:`RLSAlssmSet`

    """

    def __init__(self, cost_model, steady_state_method='closed_form', kappa_diag=True, **kwargs):
        super().__init__(**kwargs)
        self._kappa_diag = None
        self.cost_model = cost_model
        self.set_kappa_diag(kappa_diag)
        self._W = self.cost_model.get_steady_state_W(method=steady_state_method)

    def set_kappa_diag(self, b):
        assert isinstance(b, bool), 'kappa_diag is not of type bool'
        self._kappa_diag = b

    def _allocate_parameter_storage(self, input_shape):

        K = input_shape[0]
        S = input_shape[-1]
        N = self.cost_model.get_model_order()
        self._nu = np.zeros(K)
        self._xi = np.zeros((K, N, S))
        if self._kappa_diag:
            self._kappa = np.zeros((K, S))
        else:
            self._kappa = np.zeros((K, S, S))

    def _forward_recursion(self, A, C, segment, y, v, beta):
        init_vars = forward_initialize(A, C, segment.gamma, segment.a, segment.b, segment.delta)

        if self._backend == 'py':
            forward_recursion_set_xi_kappa_nu_py(self._xi, self._kappa, self._nu, segment.a, segment.b, segment.delta,
                                                 y, v,
                                                 beta, *init_vars, self._kappa_diag)
        if self._backend == 'jit':
            forward_recursion_set_jit(self._W, self._xi, self._kappa, self._nu, segment.a, segment.b, segment.delta, y,
                                      v,
                                      beta, *init_vars, self._kappa_diag)

    def _backward_recursion(self, A, C, segment, y, v, beta):
        init_vars = backward_initialize(A, C, segment.gamma, segment.a, segment.b, segment.delta)

        if self._backend == 'py':
            backward_recursion_set_xi_kappa_nu_py(self._xi, self._kappa, self._nu, segment.a, segment.b, segment.delta,
                                                  y,
                                                  v, beta, *init_vars, self._kappa_diag)
        if self._backend == 'jit':
            backward_recursion_set_jit(self._W, self._xi, self._kappa, self._nu, segment.a, segment.b, segment.delta, y,
                                       v, beta, *init_vars, self._kappa_diag)

    def minimize_v(self, H=None, h=None, broadcast_h=True, return_constrains=False):
        """
        Returns the state vector `v` of the squared error minimization with linear constraints

        See Also
        --------
        :class:`RLSAlssmSet.minimize_v`

        """
        N = self.cost_model.get_model_order()
        S = np.shape(self.xi)[-1]

        # check and init H
        H = np.eye(N) if H is None else np.asarray(H)
        assert H.shape[0] == N, ""
        M = H.shape[1]

        # check and init h
        if h is None:
            h = np.zeros((N, S))
        else:
            if broadcast_h:
                h = np.repeat(h, S, axis=1)
            else:
                h = np.asarray(h)
        assert h.shape == (N, S), ""

        # allocate v and minimize
        v = np.full((len(self.xi), M, S), np.nan)
        minimize_v_steady_state_py(v, self.W, self.xi, H, h)

        if return_constrains:
            return v, H, h
        return v

    def minimize_x(self, H=None, h=None, broadcast_h=True):
        """
        Returns the state vector `x` of the squared error minimization with linear constraints

        See Also
        --------
        :class:`RLSAlssmSet.minimize_x`

        """
        if H is None and h is None:
            # allocate x and minimize
            x = np.full_like(self.xi, np.nan)
            minimize_x_steady_state_py(x, self.W, self.xi)
        else:
            v, H, h = self.minimize_v(H, h, broadcast_h, return_constrains=True)
            x = np.einsum('nm, kms->kns', H, v) + h

        return x

    def eval_errors(self, xs, ks=None):
        r"""
        Evaluation of the squared error for multiple state vectors `xs`.

        See Also
        --------
        :class:`RLSAlssm.eval_error`

        """
        if ks is None:
            if self._kappa_diag:
                return (np.einsum('kns, kns->ks', xs, np.einsum('nm, kmt->knt', self.W, xs))
                        - 2 * np.einsum('kns, kns->ks', self.xi, xs)
                        + self.kappa)
            else:
                return (np.einsum('kns, knt->kst', xs, np.einsum('nm, kmt->knt', self.W, xs))
                        - 2 * np.einsum('kns, knt->kst', self.xi, xs)
                        + self.kappa)
        else:
            if self._kappa_diag:
                return (np.einsum('kns, kns->ks', xs[ks], np.einsum('nm, kmt->knt', self.W, xs[ks]))
                        - 2 * np.einsum('kns, kns->ks', self.xi[ks], xs[ks])
                        + self.kappa[ks])
            else:
                return (np.einsum('kns, knt->kst', xs[ks], np.einsum('nm, kmt->knt', self.W, xs[ks]))
                        - 2 * np.einsum('kns, knt->kst', self.xi[ks], xs[ks])
                        + self.kappa[ks])


    def eval_model_energies(self, xs, ks=None):
        r"""
        Evaluates the model energies :math:`x_k^{\mathsf{T}}W_k x_k`

        Parameters
        ----------
        xs : array_like of shape=(K, N, [S])
            List of state vectors :math:`x`
        ks : None, array_like of int of shape=(XS,)
            List of indices where to evaluate the model energy

        Returns
        -------
        out : :class:`np.ndarray`
            Model energy for each state vector. Return shape is (K,[S])
            If `ks` is not None return shape is (XS,)

        |def_K|
        |def_XS|
        |def_N|

        """
        if ks is None:
            if self._kappa_diag:
                return np.einsum('kns, kns->ks', xs, np.einsum('nm, kmt->knt', self.W, xs))
            else:
                return np.einsum('kns, knt->kst', xs, np.einsum('nm, kmt->knt', self.W, xs))
        else:
            if self._kappa_diag:
                return np.einsum('kns, kns->ks', xs[ks], np.einsum('nm, kmt->knt', self.W, xs[ks]))
            else:
                return np.einsum('kns, knt->kst', xs[ks], np.einsum('nm, kmt->knt', self.W, xs[ks]))

class ConstrainMatrix:
    """
    Constrain Matrix Generator

    Builder class to set up matrix `H` as a linear constraint for the squared error minimization

    Parameters
    ----------
    cost : CompositeCost, CostSegment
        CompositeCost or CostSegment

    """

    TSLM_TYPES = ('free',
                  'continuous',
                  'straight',
                  'horizontal',
                  'left horizontal',
                  'right horizontal',
                  'peak',
                  'step'
                  )
    """tuple of string: Two Sided Line Model Types. see REF
    """

    def __init__(self, cost):
        assert isinstance(cost, (CompositeCost, CostSegment)), 'cost not of type CompositeCost,'
        self._cost = cost
        self._N = self._cost.get_model_order()
        self._data = np.eye(self._N)

    def constrain(self, indices, value):
        """
        Add constrain

        I.e. Apply a dependency between two indices.
        See example below.

        Parameters
        ----------
        indices: array_like of shape(2,)
            indices to apply a dependency
        value

        Returns
        -------
        s : ConstrainMatrix
            self
        """
        assert 0 <= indices[0] < self._N, f'first index not in range [0, {self._N - 1}]'
        assert 0 <= indices[1] < self._N, f'second index not in range [0, {self._N - 1}]'
        self._data[indices[0], indices[1]] = value
        self._data[indices[1], indices[0]] = value
        return self

    def constrain_by_labels(self, label_1, label_2, value):
        """
        Add constrain by labels

        I.e. Apply a dependency between two indices.
        See example below.

        Parameters
        ----------
        label_1: str
            label of first state variable index to apply a dependency
        label_2: str
            label of second state variable index to apply a dependency
        value: int, float
            dependency value
        Returns
        -------
        s : ConstrainMatrix
            self
        """

        index_1 = self._cost.get_state_var_indices(label_1)
        index_2 = self._cost.get_state_var_indices(label_2)
        assert len(index_1) == 1, 'index of label_1 contains more the one element'
        assert len(index_2) == 1, 'index of label_2 contains more the one element'
        return self.constrain(index_1 + index_2, value)

    def digest(self):
        """
        Reruns a "snapshot" of the constraint matrix with the applied constrains

        Returns
        -------
        H : :class:`numpy.ndarray` of shape(N, M)
            Constrain Matrix
        """
        H = self._data.copy()

        del_cols = []

        # append identical columns to del_cols
        for n in range(self._N):
            indices = np.flatnonzero(np.all(H[n, :] == H, axis=1))
            if indices.size > 1:
                del_cols.extend(np.sort(indices)[1:])

        # append zero columns to del_cols
        del_cols.extend(np.where(~H.any(axis=0))[0])

        # check if all combination of columuns in H are a mulitple of eachother when yes add last one to del_cols
        for j, c1 in enumerate(H.T):
            c1_norm = np.linalg.norm(c1)
            if c1_norm != 0.0:
                for i, c2 in enumerate(H.T):
                    c2_norm = np.linalg.norm(c2)
                    if c2_norm != 0.0:
                        is_multiple = np.all(c1 / c1_norm - c2 / c2_norm == 0.0)
                        is_multiple = is_multiple or np.all(-c1 / np.linalg.norm(-c1) - c2 / c2_norm == 0.0)
                        if is_multiple and i > j:
                            del_cols.append(i)

        # delete columns
        if len(del_cols) > 0:
            return np.delete(H, np.unique(del_cols), 1)
        return H

    def print_table(self):
        """Prints the actual table of constraints to the console"""
        print(*[f' {c}' for c in range(self._N)])
        print(' ——' * self._N)
        for r, row in enumerate(self._data):
            print(row, ' | ', r)<|MERGE_RESOLUTION|>--- conflicted
+++ resolved
@@ -1190,33 +1190,6 @@
                 ValueError('segment.direction has wrong value.')
 
     @abstractmethod
-<<<<<<< HEAD
-    def eval_errors(self, xs, ks=None):
-        """Abstract method"""
-        pass
-
-    def eval_model_energies(self, xs, ks=None):
-        """Abstract Method"""
-
-    def eval_observation_energies(self, ks=None):
-        """
-        Evaluates the observation energies :math:`kappa_k`
-
-        Parameters
-        ----------
-        ks : None, array_like of int of shape=(XS,)
-            List of indices where to evaluate the observation energy
-
-        Returns
-        -------
-        out : :class:`np.ndarray`
-            Observation energy for each state vector. Return shape is (K,)
-            If `ks` is not None return shape is (XS,)
-            
-        """
-        return self.kappa if ks is None else self.kappa[ks]
-
-=======
     def minimize_x(self, *args, **kwargs):
         pass
 
@@ -1285,12 +1258,11 @@
         """
         xs = self.filter_minimize_x(y, v=v, H=H, h=h)
         return self.cost_model.eval_alssm_output(xs, alssm_weights=alssm_weights, c0s=c0s)
->>>>>>> fcdb657d
 
 
 class RLSAlssm(RLSAlssmBase):
     """
-    Filter and Data container for Recursive Least Square Alssm Filters
+    Filter and Data container for Recursive Least Sqaure Alssm Filters
 
     :class:`RLSAlssm` computes and stores intermediate values such as covariances,
     as required to efficiently solve recursive least squares problems
@@ -1483,9 +1455,8 @@
 
         Returns
         -------
-        J : :class:`np.ndarray`
-            Squared Error for each state vector. Return shape is (K,)
-            If `ks` is not None return shape is (XS,)
+        J : :class:`np.ndarray` of shape=(XS,)
+            Squared Error for each state vector
 
 
         |def_K|
@@ -1502,33 +1473,6 @@
                     - 2 * np.einsum('kn, kn->k', self.xi[ks], xs[ks])
                     + self.kappa[ks])
 
-
-    def eval_model_energies(self, xs, ks=None):
-        r"""
-        Evaluates the model energies :math:`x_k^{\mathsf{T}}W_k x_k`
-
-        Parameters
-        ----------
-        xs : array_like of shape=(K, N, [S])
-            List of state vectors :math:`x`
-        ks : None, array_like of int of shape=(XS,)
-            List of indices where to evaluate the model energy
-
-        Returns
-        -------
-        out : :class:`np.ndarray`
-            Model energy for each state vector. Return shape is (K,[S])
-            If `ks` is not None return shape is (XS,)
-
-        |def_K|
-        |def_XS|
-        |def_N|
-
-        """
-        if ks is None:
-            return np.einsum('kn, kn->k', xs, np.einsum('knm, km->kn', self.W, xs))
-        else:
-            return np.einsum('kn, kn->k', xs[ks], np.einsum('knm, km->kn', self.W[ks], xs[ks]))
 
 class RLSAlssmSet(RLSAlssmBase):
     """
@@ -1768,39 +1712,6 @@
                         + self.kappa[ks])
 
 
-    def eval_model_energies(self, xs, ks=None):
-        r"""
-        Evaluates the model energies :math:`x_k^{\mathsf{T}}W_k x_k`
-
-        Parameters
-        ----------
-        xs : array_like of shape=(K, N, [S])
-            List of state vectors :math:`x`
-        ks : None, array_like of int of shape=(XS,)
-            List of indices where to evaluate the model energy
-
-        Returns
-        -------
-        out : :class:`np.ndarray`
-            Model energy for each state vector. Return shape is (K,[S])
-            If `ks` is not None return shape is (XS,)
-
-        |def_K|
-        |def_XS|
-        |def_N|
-
-        """
-        if ks is None:
-            if self._kappa_diag:
-                return np.einsum('kns, kns->ks', xs, np.einsum('knm, kmt->knt', self.W, xs))
-            else:
-                return np.einsum('kns, knt->kst', xs, np.einsum('knm, kmt->knt', self.W, xs))
-        else:
-            if self._kappa_diag:
-                return np.einsum('kns, kns->ks', xs[ks], np.einsum('knm, kmt->knt', self.W[ks], xs[ks]))
-            else:
-                return np.einsum('kns, knt->kst', xs[ks], np.einsum('knm, kmt->knt', self.W[ks], xs[ks]))
-
 class RLSAlssmSteadyState(RLSAlssmBase):
     """
     Filter and Data container for Recursive Least Sqaure Alssm Filters in Steady State Mode
@@ -1916,32 +1827,6 @@
                     - 2 * np.einsum('kn, kn->k', self.xi[ks], xs[ks])
                     + self.kappa[ks])
 
-    def eval_model_energies(self, xs, ks=None):
-        r"""
-        Evaluates the model energies :math:`x_k^{\mathsf{T}}W_k x_k`
-
-        Parameters
-        ----------
-        xs : array_like of shape=(K, N, [S])
-            List of state vectors :math:`x`
-        ks : None, array_like of int of shape=(XS,)
-            List of indices where to evaluate the model energy
-
-        Returns
-        -------
-        out : :class:`np.ndarray`
-            Model energy for each state vector. Return shape is (K,[S])
-            If `ks` is not None return shape is (XS,)
-
-        |def_K|
-        |def_XS|
-        |def_N|
-
-        """
-        if ks is None:
-            return np.einsum('kn, kn->k', xs, np.einsum('nm, km->kn', self.W, xs))
-        else:
-            return np.einsum('kn, kn->k', xs[ks], np.einsum('nm, km->kn', self.W, xs[ks]))
 
 class RLSAlssmSetSteadyState(RLSAlssmBase):
     """
@@ -2086,39 +1971,6 @@
                         + self.kappa[ks])
 
 
-    def eval_model_energies(self, xs, ks=None):
-        r"""
-        Evaluates the model energies :math:`x_k^{\mathsf{T}}W_k x_k`
-
-        Parameters
-        ----------
-        xs : array_like of shape=(K, N, [S])
-            List of state vectors :math:`x`
-        ks : None, array_like of int of shape=(XS,)
-            List of indices where to evaluate the model energy
-
-        Returns
-        -------
-        out : :class:`np.ndarray`
-            Model energy for each state vector. Return shape is (K,[S])
-            If `ks` is not None return shape is (XS,)
-
-        |def_K|
-        |def_XS|
-        |def_N|
-
-        """
-        if ks is None:
-            if self._kappa_diag:
-                return np.einsum('kns, kns->ks', xs, np.einsum('nm, kmt->knt', self.W, xs))
-            else:
-                return np.einsum('kns, knt->kst', xs, np.einsum('nm, kmt->knt', self.W, xs))
-        else:
-            if self._kappa_diag:
-                return np.einsum('kns, kns->ks', xs[ks], np.einsum('nm, kmt->knt', self.W, xs[ks]))
-            else:
-                return np.einsum('kns, knt->kst', xs[ks], np.einsum('nm, kmt->knt', self.W, xs[ks]))
-
 class ConstrainMatrix:
     """
     Constrain Matrix Generator
